--- conflicted
+++ resolved
@@ -59,11 +59,7 @@
           printMessage('(*) Tree contains custom node(s).');
         } else {
           journeyList.forEach((item) => {
-<<<<<<< HEAD
-            printMessage(`${item.name}`);
-=======
             printMessage(`${item.name}`, 'info');
->>>>>>> dee451b2
           });
         }
       }
@@ -144,15 +140,9 @@
         for (const [name, desc] of Object.entries(item.scripts)) {
           printMessage(`- ${name}: ${desc}`, 'info');
         }
-<<<<<<< HEAD
-        printMessage('\nEmail Templates:');
-        for (const [id] of Object.entries(item.emailTemplates)) {
-          printMessage(`- ${id}`);
-=======
         printMessage('\nEmail Templates:', 'info');
         for (const [id] of Object.entries(item.emailTemplates)) {
           printMessage(`- ${id}`, 'info');
->>>>>>> dee451b2
         }
       }
     });
@@ -213,10 +203,6 @@
           fs.writeFile(
             fileName,
             JSON.stringify(journeyData, null, 2),
-<<<<<<< HEAD
-=======
-            // eslint-disable-next-line consistent-return
->>>>>>> dee451b2
             (err) => {
               if (err) {
                 return printMessage(
@@ -249,10 +235,6 @@
           fs.writeFile(
             fileName,
             JSON.stringify(topLevelMap, null, 2),
-<<<<<<< HEAD
-=======
-            // eslint-disable-next-line consistent-return
->>>>>>> dee451b2
             (err) => {
               if (err) {
                 return printMessage(
@@ -270,20 +252,12 @@
           const journeyList = await listJourneys(false);
           createProgressBar(journeyList.length, '');
           for (const item of journeyList) {
-<<<<<<< HEAD
-            // eslint-disable-next-line no-await-in-loop
-=======
             updateProgressBar(`Reading journey - ${item.name}`);
->>>>>>> dee451b2
             const journeyData = await getJourneyData(item.name);
             const fileName = `./${item.name}.json`;
             fs.writeFile(
               fileName,
               JSON.stringify(journeyData, null, 2),
-<<<<<<< HEAD
-=======
-              // eslint-disable-next-line consistent-return
->>>>>>> dee451b2
               (err) => {
                 if (err) {
                   return printMessage(
