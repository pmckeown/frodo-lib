--- conflicted
+++ resolved
@@ -171,12 +171,8 @@
             // console.log(frToken);
             return "";
         } else {
-<<<<<<< HEAD
             console.error("error authenticating - ", e.message);
-=======
-            console.error("error in authentication");
             console.error("+++ likely cause, bad credentials!!! +++");
->>>>>>> 0fd25bf1
             return null;
         }
     } catch(e) {
