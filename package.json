--- conflicted
+++ resolved
@@ -1,10 +1,6 @@
 {
   "name": "@rockcarver/frodo-lib",
-<<<<<<< HEAD
-  "version": "0.15.2",
-=======
   "version": "0.16.2-2",
->>>>>>> e4719e45
   "type": "commonjs",
   "main": "./cjs/index.js",
   "module": "./esm/index.mjs",
